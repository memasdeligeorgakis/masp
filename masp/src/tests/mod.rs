--- conflicted
+++ resolved
@@ -86,22 +86,13 @@
 
     let asset_name: [c_uchar; 33] = *b"libmasp_new_asset_identifier test";
     let mut identifier_result: [c_uchar; ASSET_IDENTIFIER_LENGTH] = [0u8; ASSET_IDENTIFIER_LENGTH];
-<<<<<<< HEAD
-    let nonce_result = 0u8;
-=======
     let mut nonce_result = 0i32;
->>>>>>> 6b3bd3c3
 
     assert!(libmasp_new_asset_identifier(
         asset_name.as_ptr(),
         33,
         &mut identifier_result,
-<<<<<<< HEAD
-        // &mut nonce_result as &mut i32:from(nonce_result)
-        &mut i32::from(nonce_result) //as &mut i32
-=======
         &mut nonce_result as *mut i32
->>>>>>> 6b3bd3c3
     ));
     assert_eq!(
         identifier_result,
